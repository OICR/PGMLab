<!DOCTYPE html>
<html lang="en">
<head>
    <meta charset="utf-8">
    <meta http-equiv="X-UA-Compatible" content="IE=edge">
    <meta name="viewport" content="width=device-width, initial-scale=1">
    <meta name="description" content="">
    <meta name="author" content="Adam Wright and Elizabeth Yang">

    <title>PGMLAB</title>

    <!-- Bootstrap Core CSS -->
    <link href="css/bootstrap.min.css" rel="stylesheet">

    <!-- Custom CSS -->
    <style>
    body {
        padding-top: 70px;
        /* Required padding for .navbar-fixed-top. Remove if using .navbar-static-top. Change if height of navigation changes. */
    }
    </style>

<<<<<<< HEAD
<link rel="stylesheet" type="text/css" href="http://localhost/www/graphics.css">

<script src="http://localhost/www/sample.js"></script>
<script src="http://localhost/www/samplepp.js"></script>
=======
    <!-- HTML5 Shim and Respond.js IE8 support of HTML5 elements and media queries -->
    <!-- WARNING: Respond.js doesn't work if you view the page via file:// -->
    <!--[if lt IE 9]>
        <script src="https://oss.maxcdn.com/libs/html5shiv/3.7.0/html5shiv.js"></script>
        <script src="https://oss.maxcdn.com/libs/respond.js/1.4.2/respond.min.js"></script>
    <![endif]-->
>>>>>>> ce102f28

    <link rel="stylesheet" type="text/css" href="css/graphics.css">
</head>
<body>
    <!-- Navigation -->
    <nav class="navbar navbar-inverse navbar-fixed-top" role="navigation">
        <div class="container">
            <!-- Brand and toggle get grouped for better mobile display -->
            <div class="navbar-header">
                <button type="button" class="navbar-toggle" data-toggle="collapse" data-target="#bs-example-navbar-collapse-1">
                    <span class="sr-only">Toggle navigation</span>
                    <span class="icon-bar"></span>
                    <span class="icon-bar"></span>
                    <span class="icon-bar"></span>
                </button>
                <a class="navbar-brand" href="#">PGMLAB</a>
            </div>
            <!-- Collect the nav links, forms, and other content for toggling -->
            <div class="collapse navbar-collapse" id="bs-example-navbar-collapse-1">
                <ul class="nav navbar-nav">
                    <li>
                        <a href="#">About</a>
                    </li>
                    <li>
                        <a href="#">Inference</a>
                    </li>
                    <li>
                        <a href="#">Learning</a>
                    </li>
                </ul>
           </div>
            <div class="ui-widget navbar-nav">
               <input id="search">
               <button type="button" onclick="searchNode()">Search</button>
            </div>
            <!-- /.navbar-collapse --> 
                  </div>
        <!-- /.container -->
    </nav>

    <!-- Page Content -->
    <div class="container">

<<<<<<< HEAD
<div class="ui-widget">
    <button type="button" onclick="inferenceToggle()">Do Inference</button>
</div>

</body>

<script src="http://localhost/www/graph.js"></script>
=======
        <div class="row">
            <div class="col-lg-12 text-center">
                <div id="mis"></div>
            </div>
        </div>
        <!-- /.row -->

    </div>
    <!-- /.container -->
    
    
    <script type="text/javascript" src="http://ajax.aspnetcdn.com/ajax/jQuery/jquery-1.5.1.min.js"></script>
    <script type="text/javascript" src="http://ajax.aspnetcdn.com/ajax/jquery.ui/1.8.10/jquery-ui.min.js"></script>
    <link href="http://ajax.aspnetcdn.com/ajax/jquery.ui/1.8.10/themes/ui-lightness/jquery-ui.css" rel="stylesheet" type="text/css" />
    <script src="//d3js.org/d3.v3.min.js"></script>
    
    <script type='text/javascript' src="http://labratrevenge.com/d3-tip/javascripts/d3.tip.v0.6.3.js"> </script>
    
    <!-- Bootstrap Core JavaScript -->
    <script src="js/bootstrap.min.js"></script>

    <!-- D3 graph -->
    <script src="js/sample.js"></script>
    <script src="js/graph.js"></script>
</body>
>>>>>>> ce102f28
</html><|MERGE_RESOLUTION|>--- conflicted
+++ resolved
@@ -20,19 +20,12 @@
     }
     </style>
 
-<<<<<<< HEAD
-<link rel="stylesheet" type="text/css" href="http://localhost/www/graphics.css">
-
-<script src="http://localhost/www/sample.js"></script>
-<script src="http://localhost/www/samplepp.js"></script>
-=======
     <!-- HTML5 Shim and Respond.js IE8 support of HTML5 elements and media queries -->
     <!-- WARNING: Respond.js doesn't work if you view the page via file:// -->
     <!--[if lt IE 9]>
         <script src="https://oss.maxcdn.com/libs/html5shiv/3.7.0/html5shiv.js"></script>
         <script src="https://oss.maxcdn.com/libs/respond.js/1.4.2/respond.min.js"></script>
     <![endif]-->
->>>>>>> ce102f28
 
     <link rel="stylesheet" type="text/css" href="css/graphics.css">
 </head>
@@ -76,15 +69,10 @@
     <!-- Page Content -->
     <div class="container">
 
-<<<<<<< HEAD
-<div class="ui-widget">
-    <button type="button" onclick="inferenceToggle()">Do Inference</button>
-</div>
+       <div class="ui-widget">
+           <button type="button" onclick="inferenceToggle()">Do Inference</button>
+       </div>
 
-</body>
-
-<script src="http://localhost/www/graph.js"></script>
-=======
         <div class="row">
             <div class="col-lg-12 text-center">
                 <div id="mis"></div>
@@ -108,7 +96,7 @@
 
     <!-- D3 graph -->
     <script src="js/sample.js"></script>
+    <script src="js/samplepp.js"></script>
     <script src="js/graph.js"></script>
 </body>
->>>>>>> ce102f28
 </html>