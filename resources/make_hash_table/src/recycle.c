/*
 --------------------------------------------------------------------
 By Bob Jenkins, September 1996.  recycle.c
 You may use this code in any way you wish, and it is free.  No warranty.
 
 This manages memory for commonly-allocated structures.
 It allocates RESTART to REMAX items at a time.
 Timings have shown that, if malloc is used for every new structure,
 malloc will consume about 90% of the time in a program.  This
 module cuts down the number of mallocs by an order of magnitude.
 This also decreases memory fragmentation, and freeing structures
 only requires freeing the root.
 --------------------------------------------------------------------
 */

#include "recycle.h"

#include "stdio.h"  /* for std* streams, fprintf() */
//#include "malloc.h" /* for free() */
#include "string.h" /* for memset() */
#include "stdlib.h" /* for exit(), EXIT_FAILURE */
#include "stdint.h" /* for uint* types */


reroot *remkroot(size)
size_t  size;
{
   reroot *r = (reroot *)remalloc(sizeof(reroot), "recycle.c, root");
   r->list = (recycle *)0;
   r->trash = (recycle *)0;
   r->size = align(size);
   r->logsize = RESTART;
   r->numleft = 0;
   return r;
}

void  refree(r)
struct reroot *r;
{
   recycle *temp;
   if (temp = r->list) while (r->list)
   {
      temp = r->list->next;
      free((char *)r->list);
      r->list = temp;
   }
   free((char *)r);
   return;
}

/* to be called from the macro renew only */
char  *renewx(r)
struct reroot *r;
{
<<<<<<< HEAD
    recycle *temp;
    if (r->trash)
    {  /* pull a node off the trash heap */
        temp = r->trash;
        r->trash = temp->next;
        (void)memset((void *)temp, 0, r->size);
    }
    else
    {  /* allocate a new block of nodes */
        r->numleft = r->size*((uint32_t)1<<r->logsize);
        if (r->numleft < REMAX) ++r->logsize;
        temp = (recycle *)remalloc(sizeof(recycle) + r->numleft,
=======
   recycle *temp;
   if (r->trash)
   {  /* pull a node off the trash heap */
      temp = r->trash;
      r->trash = temp->next;
      (void)memset((void *)temp, 0, r->size);
   }
   else
   {  /* allocate a new block of nodes */
      r->numleft = r->size*((uint32_t)1<<r->logsize);
      if (r->numleft < REMAX) ++r->logsize;
      temp = (recycle *)remalloc(sizeof(recycle) + r->numleft,
>>>>>>> 6e9eb152
                                   "recycle.c, data");
      temp->next = r->list;
      r->list = temp;
      r->numleft-=r->size;
      temp = (recycle *)((char *)(r->list+1)+r->numleft);
   }
   return (char *)temp;
}

char   *remalloc(len, purpose)
size_t  len;
char   *purpose;
{
  char *x = (char *)malloc(len);
  if (!x)
  {
    fprintf(stderr, "malloc of %d failed for %s\n", 
            len, purpose);
    exit(SUCCESS);
  }
  return x;
}<|MERGE_RESOLUTION|>--- conflicted
+++ resolved
@@ -52,7 +52,6 @@
 char  *renewx(r)
 struct reroot *r;
 {
-<<<<<<< HEAD
     recycle *temp;
     if (r->trash)
     {  /* pull a node off the trash heap */
@@ -65,20 +64,6 @@
         r->numleft = r->size*((uint32_t)1<<r->logsize);
         if (r->numleft < REMAX) ++r->logsize;
         temp = (recycle *)remalloc(sizeof(recycle) + r->numleft,
-=======
-   recycle *temp;
-   if (r->trash)
-   {  /* pull a node off the trash heap */
-      temp = r->trash;
-      r->trash = temp->next;
-      (void)memset((void *)temp, 0, r->size);
-   }
-   else
-   {  /* allocate a new block of nodes */
-      r->numleft = r->size*((uint32_t)1<<r->logsize);
-      if (r->numleft < REMAX) ++r->logsize;
-      temp = (recycle *)remalloc(sizeof(recycle) + r->numleft,
->>>>>>> 6e9eb152
                                    "recycle.c, data");
       temp->next = r->list;
       r->list = temp;
