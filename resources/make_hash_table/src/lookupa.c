--- conflicted
+++ resolved
@@ -79,7 +79,6 @@
 register uint32_t  length;   /* the length of the key */
 register uint32_t  level;    /* the previous hash, or an arbitrary value */
 {
-<<<<<<< HEAD
     register uint32_t a,b,c,len;
     
     /* Set up the internal state */
@@ -118,46 +117,6 @@
     mix(a,b,c);
     /*-------------------------------------------- report the result */
     return c;
-=======
-   register uint32_t a,b,c,len;
-
-   /* Set up the internal state */
-   len = length;
-   a = b = 0x9e3779b9;  /* the golden ratio; an arbitrary value */
-   c = level;           /* the previous hash value */
-
-   /*---------------------------------------- handle most of the key */
-   while (len >= 12)
-   {
-      a += (k[0] +((uint32_t)k[1]<<8) +((uint32_t)k[2]<<16) +((uint32_t)k[3]<<24));
-      b += (k[4] +((uint32_t)k[5]<<8) +((uint32_t)k[6]<<16) +((uint32_t)k[7]<<24));
-      c += (k[8] +((uint32_t)k[9]<<8) +((uint32_t)k[10]<<16)+((uint32_t)k[11]<<24));
-      mix(a,b,c);
-      k += 12; len -= 12;
-   }
-
-   /*------------------------------------- handle the last 11 bytes */
-   c += length;
-   switch(len)              /* all the case statements fall through */
-   {
-   case 11: c+=((uint32_t)k[10]<<24);
-   case 10: c+=((uint32_t)k[9]<<16);
-   case 9 : c+=((uint32_t)k[8]<<8);
-      /* the first byte of c is reserved for the length */
-   case 8 : b+=((uint32_t)k[7]<<24);
-   case 7 : b+=((uint32_t)k[6]<<16);
-   case 6 : b+=((uint32_t)k[5]<<8);
-   case 5 : b+=k[4];
-   case 4 : a+=((uint32_t)k[3]<<24);
-   case 3 : a+=((uint32_t)k[2]<<16);
-   case 2 : a+=((uint32_t)k[1]<<8);
-   case 1 : a+=k[0];
-     /* case 0: nothing left to add */
-   }
-   mix(a,b,c);
-   /*-------------------------------------------- report the result */
-   return c;
->>>>>>> 6e9eb152
 }
 
 
@@ -204,13 +163,8 @@
 register uint32_t  len;
 register uint32_t *state;
 {
-<<<<<<< HEAD
     register uint32_t a,b,c,d,e,f,g,h,length;
-    
-=======
-   register uint32_t a,b,c,d,e,f,g,h,length;
-
->>>>>>> 6e9eb152
+
     /* Use the length and level; add in the golden ratio. */
     length = len;
     a=state[0]; b=state[1]; c=state[2]; d=state[3];
