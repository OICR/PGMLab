--- conflicted
+++ resolved
@@ -9,27 +9,9 @@
 use FindBin qw($Bin);
 use lib "$Bin/../../../lib/perl";
 
-<<<<<<< HEAD
-=======
-use PGMLab qw(create_obs_file get_nodes_in_pi_file);
-use PGMLab::Bio qw(get_donor_ploidy get_reactome_ids_to_names_maps get_sample_list get_copy_number_gene_states);
-
->>>>>>> 0e5d0306
 use Getopt::Euclid qw( :minimal_keys );
 
 use PGMLab::Bio qw(copy_number_to_obs_file);
-
-<<<<<<< HEAD
-use Data::Dumper;
-=======
-my ($entity_name_to_reactome_id, $reactome_id_to_entity_name) = get_reactome_ids_to_names_maps($ARGV{'db_id_to_name_mapping'});
-
-my $pi_genes = get_nodes_in_pi_file($ARGV{'pi'});
-
-my $sample_list = get_sample_list($ARGV{'sample_list'});
-
-my $sample_gene_states = get_copy_number_gene_states($ARGV{'copy_number'}, $sample_list, $entity_name_to_reactome_id, $donor_ploidy, $pi_genes);
->>>>>>> 0e5d0306
 
 copy_number_to_obs_file($ARGV{'ploidy'},
                         $ARGV{'db_id_to_name_mapping'},
