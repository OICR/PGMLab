--- conflicted
+++ resolved
@@ -6,27 +6,13 @@
 use autodie;
 use feature qw(say);
 
-<<<<<<< HEAD
-=======
 use FindBin qw($Bin);
 use lib "$Bin/../../../lib/perl";
 
 use PGMLab qw(create_obs_file);
 use PGMLab::Bio qw(get_gistic_gene_states get_genes_in_pi_file get_reactome_ids_to_names_maps);
 
->>>>>>> 087b21e4
-use Getopt::Euclid qw( :minimal_keys );
-
-use FindBin qw($Bin);
-use lib "$Bin/../../../lib/perl";
-
-<<<<<<< HEAD
 use PGMLab::Bio qw(gistic_to_obs_file);
-=======
-my ($entity_name_to_reactome_id, $reactome_id_to_entity_name) = get_reactome_ids_to_names_maps($ARGV{'db_id_to_name_mapping'});
-my $pi_genes = get_genes_in_pi_file($ARGV{'pairwise_interaction'});
-my ($sample_gene_states, $sample_list) = get_gistic_gene_states($ARGV{'gistic'}, $entity_name_to_reactome_id, $pi_genes);
->>>>>>> 087b21e4
 
 gistic_to_obs_file($ARGV{'db_id_to_name_mapping'}, 
                    $ARGV{'pairwise_interaction'},
